--- conflicted
+++ resolved
@@ -65,51 +65,7 @@
 	PodmanVarlinkBridgeEnv = "PODMAN_VARLINK_BRIDGE"
 )
 
-<<<<<<< HEAD
-var DockerDaemonEnvs = [3]string{DockerHostEnv, DockerTLSVerifyEnv, DockerCertPathEnv}
-
-// DefaultMinipath is the default Minikube path (under the home directory)
-var DefaultMinipath = filepath.Join(homedir.HomeDir(), ".minikube")
-
-// KubeconfigPath is the path to the Kubernetes client config
-var KubeconfigPath = clientcmd.RecommendedHomeFile
-
-// KubeconfigEnvVar is the env var to check for the Kubernetes client config
-var KubeconfigEnvVar = clientcmd.RecommendedConfigPathEnvVar
-
-// DefaultMachineName is the default name for the VM
-const DefaultMachineName = "minikube"
-
-// DefaultNodeName is the default name for the kubeadm node within the VM
-const DefaultNodeName = "minikube"
-
-// MountProcessFileName is the filename of the mount process
-var MountProcessFileName = ".mount-process"
-
-const (
-	// SHASuffix is the suffix of a SHA-256 checksum file
-	SHASuffix = ".sha256"
-)
-
-// DefaultISOURL is the default location of the minikube.iso file
-var DefaultISOURL = fmt.Sprintf("https://storage.googleapis.com/%s/minikube-%s.iso", minikubeVersion.GetISOPath(), minikubeVersion.GetISOVersion())
-
-// DefaultISOSHAURL is the default location of the minikube.iso.sha256 file
-var DefaultISOSHAURL = DefaultISOURL + SHASuffix
-
-// DefaultKubernetesVersion is the default kubernetes version
-var DefaultKubernetesVersion = "v1.17.3"
-
-// NewestKubernetesVersion is the newest Kubernetes version to test against
-var NewestKubernetesVersion = "v1.17.3"
-
-// OldestKubernetesVersion is the oldest Kubernetes version to test against
-var OldestKubernetesVersion = "v1.11.10"
-
-const (
-=======
 var (
->>>>>>> 3bb1a577
 	// IsMinikubeChildProcess is the name of "is minikube child process" variable
 	IsMinikubeChildProcess = "IS_MINIKUBE_CHILD_PROCESS"
 	// GvisorConfigTomlTargetName is the go-bindata target name for the gvisor config.toml
